# -*- coding: utf-8 -*-
"""
Created on Thu Jun 11 13:13:56 2015
Automated pEW and velocity extractor.
@author: Seméli Papadogiannakis
"""
from __future__ import division, print_function
import time
import math

import numpy as np
import matplotlib.pyplot as plt
from astropy.io import ascii

from scipy import interpolate
from scipy import signal

import GPy

plt.ioff()

# Element, rest wavelength, low_1, high_1, low_2, high_2
LINES_Ia = [('Ca II H&K', 3945.12, 3580, 3800, 3800, 3950),
            ('Si 4000A', 4129.73, 3840, 3950, 4000, 4200),
            ('Mg II 4300A', 4481.2, 4000, 4250, 4300, 4700),
            ('Fe II 4800A', 5083.42, 4300, 4700, 4950, 5600),
            ('Si W', 5536.24, 5050, 5300, 5500, 5750),
            ('Si II 5800A', 6007.7, 5400, 5700, 5800, 6000),
            ('Si II 6150A', 6355.1, 5800, 6100, 6200, 6600)
            ]

LINES_Ib = [('Fe II', 5169, 4950, 5050, 5150, 5250),
            ('He I', 5875, 5350, 5450, 5850, 6000)]

LINES_Ic = [('Fe II', 5169, 4950, 5050, 5150, 5250),
            ('O I', 7773, 7250, 7350, 7750, 7950)]

LINES = dict(Ia=LINES_Ia, Ib=LINES_Ib, Ic=LINES_Ic)


def pEW(wavelength, flux, cont_coords):
    '''
    Calculates the pEW between two chosen points.(cont_coords to be
    inputed as np.array([x1,x2], [y1,y2])
    '''
    cont = interpolate.interp1d(cont_coords[0], cont_coords[1],
                                bounds_error=False,
                                fill_value=1)  # define pseudo continuum with cont_coords
    nflux = flux / cont(
            wavelength)  # normalize flux within the pseudo continuum
    pEW = 0
    for i in range(len(wavelength)):
        if wavelength[i] > cont_coords[0, 0] and wavelength[i] < cont_coords[
            0, 1]:
            dwave = 0.5 * (wavelength[i + 1] - wavelength[i - 1])
            pEW += dwave * (1 - nflux[i])

    flux_err = np.abs(signal.cwt(flux, signal.ricker, [1])).mean()
    pEW_stat_err = flux_err
    pEW_cont_err = np.abs(cont_coords[0, 0] - cont_coords[0, 1]) * flux_err
    pEW_err = math.hypot(pEW_stat_err, pEW_cont_err)
    return pEW, pEW_err


def gaussian(x, AB, mean, sigma, baseline):
    '''
   x = in this case normalised time
   AB = Amplitude of the secondary bump
   x0 = The normalised time of the secondary bump max
   sigma = width of the gaussian
   '''
    return baseline + AB * np.exp(-(x - mean) ** 2 / (2 * sigma ** 2))


# Import the spectra
def load_spectra(filename, z):
    '''
    Loading spectra of different types, except .fits files.
    '''
    # Method 1
    try:
        data = ascii.read(filename)
        flux = data[:, 1]
        wavel = data[:, 0]
        flux /= flux.max()
        return wavel, flux
    except Exception as e:
        prev = e

    # Method 2
    try:
        data = np.genfromtxt(filename)
        wavel = data[:, 0]
        wavel = wavel / (1 + z)
        '''
        # Make sure there is data around silicon:
        if wavel.min() > 5800 or wavel.max() < 7000:
            return None
        idx1, idx2 = np.searchsorted(wavel, [3000, 8000])

        wavel = wavel[idx1:idx2]
        flux = data[idx1:idx2, 1]
        flux /= flux.max()  # normalise intensity
        '''
        flux = data[:, 1]
        flux /= flux.max()
        return wavel, flux
    except Exception as e:
        print(prev.message, e.message, filename)
        raise e


def compute_speed(lambda_0, x_values, y_values, y_err_values,
                  y_values_cut, cut_point, plot):
    # This code is for multiple features
    # for index in signal.argrelmin(y_values, order=10)[0]:
    #    lambda_m = x_values[index]

    # Just pick the strongest
<<<<<<< HEAD
    min_pos = y_values.argmin()
    if min_pos == 0 or min_pos == y_values.shape[0]:
        # Feature not found
        return np.nan, np.nan

    lambda_m = x_values[min_pos]

    try:
        # To estimate the error look on the right and see when it overcomes y_err
        threshold = y_values[min_pos] + y_err_values[min_pos]
        x_right = x_values[min_pos:][y_values[min_pos:] >= threshold][0]
    except IndexError:
        # Threshold not found, error unreliable:
        x_right = np.nan

    try:
        # and on the left:
        x_left = x_values[:min_pos][y_values[:min_pos] >= threshold][-1]
    except IndexError:
        # Threshold not found, error unreliable:
        x_left = np.nan

=======
    min_pos = y_values_cut.argmin() + cut_point
    lambda_m = x_values[min_pos]

    print(min_pos, x_values.shape, y_values.shape, y_values_cut.shape)
    # To estimate the error look on the right and see when it overcomes y_err
    threshold = y_values[min_pos] + y_err_values[min_pos]

    try:
        x_right = x_values[min_pos:][y_values[min_pos:] >= threshold][0]
    except:
        print(x_values[min_pos])
        if plot:
            plt.axvline(lambda_m, color='g')
            plt.axvline(x_values[min_pos], color='purple')
            plt.axhline(threshold, color='r')
            plt.axhline(y_values[min_pos], color='k')
            plt.scatter(x_values[min_pos], y_values[min_pos])
            plt.show()

    # and on the left:
    try:
        x_left = x_values[:min_pos][y_values[:min_pos] >= threshold][-1]
    except:
        print(x_values[min_pos])
        if plot:
            plt.axvline(lambda_m, color='g')
            plt.axvline(x_values[min_pos], color='purple')
            plt.axhline(threshold, color='r')
            plt.axhline(y_values[min_pos], color='k')
            plt.scatter(x_values[min_pos], y_values[min_pos])
            plt.show()
>>>>>>> b74c849a
    lambda_m_err = (x_right - x_left) / 2

    c = 299.792458
    l_quot = lambda_m / lambda_0
    velocity = -c * (l_quot ** 2 - 1) / (l_quot ** 2 + 1)
<<<<<<< HEAD
    velocity_err = c * 4 * l_quot / (l_quot ** 2 + 1) ** 2 * lambda_m_err / lambda_0
=======
    velocity_err = c * 4 * l_quot / (
                                        l_quot ** 2 + 1) ** 2 * lambda_m_err / lambda_0
>>>>>>> b74c849a
    if plot:
        plt.axvline(lambda_m, color='b')

    return velocity, velocity_err


def _filter_outliers(wavel, flux, sigma_outliers):
    """
    Attempt to remove sharp lines (teluric, cosmic rays...).

    First applies a heavy downsampling and then discards points that are
    further than sigma_outliers standard deviations
    """

    downsampling = 20
    x = wavel[::downsampling, np.newaxis]
    y = flux[::downsampling, np.newaxis]
    kernel = GPy.kern.Matern32(input_dim=1, lengthscale=300, variance=0.001)
    m = GPy.models.GPRegression(x, y, kernel)
    m.optimize()

    pred, var_ = m.predict(wavel[:, np.newaxis])
    sigma = np.sqrt(var_.squeeze())
    valid = np.abs(flux - pred.squeeze()) < sigma_outliers * sigma

    wavel = wavel[valid]
    flux = flux[valid]

    print('Auto-removed {} data points'.format(len(valid) - valid.sum()))

    return wavel, flux


def process_spectra(filename, z, downsampling=None, plot=False, type='Ia',
                    sigma_outliers=None):
    t00 = time.time()
    wavel, flux = load_spectra(filename, z)

    if sigma_outliers is not None:
        # Remove spikes
        wavel, flux = _filter_outliers(wavel, flux, sigma_outliers)
        # And re-normalise
        flux /= flux.max()

    if downsampling is not None:
        wavel = wavel[::downsampling]
        flux = flux[::downsampling]

    x = wavel[:, np.newaxis]
    y = flux[:, np.newaxis]

    if plot:
        plt.figure()
        plt.title(filename)
        plt.xlabel(r"$\mathrm{Rest\ wavelength}\ (\AA)$", size=14)
        plt.ylabel(r"$\mathrm{Normalised\ flux}$", size=14)
        plt.plot(wavel, flux, color='k', alpha=0.5)

    kernel = GPy.kern.Matern32(input_dim=1, lengthscale=300, variance=0.001)
    # kernel = GPy.kern.RBF(input_dim=1, lengthscale=300, variance=0.01)
    m = GPy.models.GPRegression(x, y, kernel)
    print('Created GP')
    t0 = time.time()
    m.optimize()
    print('Optimised in', time.time() - t0, 's.')
    print(m)

    mean, variance = m.predict(x)
    conf = np.sqrt(variance)
    if plot:
        print('Plotting')
        plt.plot(x, mean, color='red')
        plt.fill_between(x[:, 0], mean[:, 0] - conf[:, 0],
                         mean[:, 0] + conf[:, 0],
                         alpha=0.3, color='red')

    if isinstance(type, str):
        lines = LINES[type]
    else:
        lines = type

    pew_results = dict()
    pew_err_results = dict()
    velocity_results = dict()
    veolcity_err_results = dict()

    t0_pew = time.time()
    for line_data in lines:
        element, rest_wavelength, low_1, high_1, low_2, high_2 = line_data

        # For n:th feature:
        cp_1 = np.searchsorted(x[:, 0], (low_1, high_1))
        index_low, index_hi = cp_1
        max_point = index_low + np.argmax(mean[index_low: index_hi])

        cp_2 = np.searchsorted(x[:, 0], (low_2, high_2))
        index_low_2, index_hi_2 = cp_2
        max_point_2 = index_low_2 + np.argmax(mean[index_low_2: index_hi_2])

        # Get the coordinates of the points:
        cp1_x, cp1_y = x[max_point, 0], mean[max_point, 0]
        cp2_x, cp2_y = x[max_point_2, 0], mean[max_point_2, 0]


        # Speed calculation -------------------
        vel, vel_errors = compute_speed(rest_wavelength,
                                        x[max_point:max_point_2, 0],
                                        mean[max_point:max_point_2, 0],
                                        np.sqrt(conf[max_point:max_point_2, 0]),
                                        plot)
        velocity_results[element] = vel
        veolcity_err_results[element] = vel_errors

        if np.isnan(vel):
            # The feature was not detected, set the PeW to NaN.
            pew_results[element] = np.nan
            pew_err_results[element] = np.nan
            continue

        # PeW calculation ---------------------
        pew_computed, pew_err = pEW(wavel, flux,
                                    np.array([[cp1_x, cp2_x], [cp1_y, cp2_y]]))
        pew_results[element] = pew_computed
        pew_err_results[element] = pew_err

        # Plotting the pew regions ------------
        if plot:
            plt.scatter([cp1_x, cp2_x], [cp1_y, cp2_y], color='k', s=80)
            _x_pew = np.linspace(cp1_x, cp2_x)
            _m_pew = (cp2_y - cp1_y) / (cp2_x - cp1_x)
            _y_pew_hi = _m_pew * _x_pew + cp1_y - _m_pew * cp1_x
            _y_pew_low = m.predict(_x_pew[:, None])[0][:, 0]
            plt.fill_between(_x_pew, _y_pew_low, _y_pew_hi, color='y',
                             alpha=0.3)

<<<<<<< HEAD
=======
        # compute_speed_fit(n, wavel, flux)
        vel, vel_errors = compute_speed(rest_wavelength, x[:, 0], mean[:, 0],
                                        conf[:, 0],
                                        mean[max_point:max_point_2, 0],
                                        max_point,
                                        plot)
        velocity_results[element] = vel
        veolcity_err_results[element] = vel_errors

>>>>>>> b74c849a
    print('pEWs computed in {:.2f} s.'.format(time.time() - t0_pew))
    print(time.time() - t00, 's')
    return pew_results, pew_err_results, velocity_results, veolcity_err_results, m<|MERGE_RESOLUTION|>--- conflicted
+++ resolved
@@ -47,7 +47,7 @@
                                 bounds_error=False,
                                 fill_value=1)  # define pseudo continuum with cont_coords
     nflux = flux / cont(
-            wavelength)  # normalize flux within the pseudo continuum
+        wavelength)  # normalize flux within the pseudo continuum
     pEW = 0
     for i in range(len(wavelength)):
         if wavelength[i] > cont_coords[0, 0] and wavelength[i] < cont_coords[
@@ -110,14 +110,12 @@
         raise e
 
 
-def compute_speed(lambda_0, x_values, y_values, y_err_values,
-                  y_values_cut, cut_point, plot):
+def compute_speed(lambda_0, x_values, y_values, y_err_values, plot):
     # This code is for multiple features
     # for index in signal.argrelmin(y_values, order=10)[0]:
     #    lambda_m = x_values[index]
 
     # Just pick the strongest
-<<<<<<< HEAD
     min_pos = y_values.argmin()
     if min_pos == 0 or min_pos == y_values.shape[0]:
         # Feature not found
@@ -140,50 +138,12 @@
         # Threshold not found, error unreliable:
         x_left = np.nan
 
-=======
-    min_pos = y_values_cut.argmin() + cut_point
-    lambda_m = x_values[min_pos]
-
-    print(min_pos, x_values.shape, y_values.shape, y_values_cut.shape)
-    # To estimate the error look on the right and see when it overcomes y_err
-    threshold = y_values[min_pos] + y_err_values[min_pos]
-
-    try:
-        x_right = x_values[min_pos:][y_values[min_pos:] >= threshold][0]
-    except:
-        print(x_values[min_pos])
-        if plot:
-            plt.axvline(lambda_m, color='g')
-            plt.axvline(x_values[min_pos], color='purple')
-            plt.axhline(threshold, color='r')
-            plt.axhline(y_values[min_pos], color='k')
-            plt.scatter(x_values[min_pos], y_values[min_pos])
-            plt.show()
-
-    # and on the left:
-    try:
-        x_left = x_values[:min_pos][y_values[:min_pos] >= threshold][-1]
-    except:
-        print(x_values[min_pos])
-        if plot:
-            plt.axvline(lambda_m, color='g')
-            plt.axvline(x_values[min_pos], color='purple')
-            plt.axhline(threshold, color='r')
-            plt.axhline(y_values[min_pos], color='k')
-            plt.scatter(x_values[min_pos], y_values[min_pos])
-            plt.show()
->>>>>>> b74c849a
     lambda_m_err = (x_right - x_left) / 2
 
     c = 299.792458
     l_quot = lambda_m / lambda_0
     velocity = -c * (l_quot ** 2 - 1) / (l_quot ** 2 + 1)
-<<<<<<< HEAD
     velocity_err = c * 4 * l_quot / (l_quot ** 2 + 1) ** 2 * lambda_m_err / lambda_0
-=======
-    velocity_err = c * 4 * l_quot / (
-                                        l_quot ** 2 + 1) ** 2 * lambda_m_err / lambda_0
->>>>>>> b74c849a
     if plot:
         plt.axvline(lambda_m, color='b')
 
@@ -286,7 +246,6 @@
         # Get the coordinates of the points:
         cp1_x, cp1_y = x[max_point, 0], mean[max_point, 0]
         cp2_x, cp2_y = x[max_point_2, 0], mean[max_point_2, 0]
-
 
         # Speed calculation -------------------
         vel, vel_errors = compute_speed(rest_wavelength,
@@ -319,18 +278,6 @@
             plt.fill_between(_x_pew, _y_pew_low, _y_pew_hi, color='y',
                              alpha=0.3)
 
-<<<<<<< HEAD
-=======
-        # compute_speed_fit(n, wavel, flux)
-        vel, vel_errors = compute_speed(rest_wavelength, x[:, 0], mean[:, 0],
-                                        conf[:, 0],
-                                        mean[max_point:max_point_2, 0],
-                                        max_point,
-                                        plot)
-        velocity_results[element] = vel
-        veolcity_err_results[element] = vel_errors
-
->>>>>>> b74c849a
     print('pEWs computed in {:.2f} s.'.format(time.time() - t0_pew))
     print(time.time() - t00, 's')
     return pew_results, pew_err_results, velocity_results, veolcity_err_results, m